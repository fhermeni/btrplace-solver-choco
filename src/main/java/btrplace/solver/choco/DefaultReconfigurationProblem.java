/*
 * Copyright (c) 2012 University of Nice Sophia-Antipolis
 *
 * This file is part of btrplace.
 *
 * This program is free software: you can redistribute it and/or modify
 * it under the terms of the GNU General Public License as published by
 * the Free Software Foundation, either version 3 of the License, or
 * (at your option) any later version.
 *
 * This program is distributed in the hope that it will be useful,
 * but WITHOUT ANY WARRANTY; without even the implied warranty of
 * MERCHANTABILITY or FITNESS FOR A PARTICULAR PURPOSE.  See the
 * GNU General Public License for more details.
 * You should have received a copy of the GNU General Public License
 * along with this program.  If not, see <http://www.gnu.org/licenses/>.
 */

package btrplace.solver.choco;

import btrplace.model.Mapping;
import btrplace.model.Model;
import btrplace.model.ShareableResource;
import btrplace.plan.Action;
import btrplace.plan.DefaultReconfigurationPlan;
import btrplace.plan.ReconfigurationPlan;
import btrplace.plan.event.Allocate;
import btrplace.plan.event.AllocateEvent;
import btrplace.solver.SolverException;
import btrplace.solver.choco.actionModel.*;
import btrplace.solver.choco.chocoUtil.AliasedCumulatives;
import btrplace.solver.choco.chocoUtil.AliasedCumulativesBuilder;
import btrplace.solver.choco.chocoUtil.BinPacking;
import choco.cp.solver.CPSolver;
import choco.cp.solver.search.BranchAndBound;
import choco.cp.solver.search.integer.branching.AssignVar;
import choco.cp.solver.search.integer.objective.IntObjectiveManager;
import choco.cp.solver.search.integer.objective.MinIntObjManager;
import choco.cp.solver.search.integer.valselector.MinVal;
import choco.cp.solver.search.integer.varselector.StaticVarOrder;
import choco.cp.solver.search.set.StaticSetVarOrder;
import choco.kernel.solver.Configuration;
import choco.kernel.solver.ContradictionException;
<<<<<<< HEAD
import choco.kernel.solver.Solution;
import choco.kernel.solver.search.ISolutionPool;
import choco.kernel.solver.search.SolutionPoolFactory;
=======
>>>>>>> 47f1be14
import choco.kernel.solver.variables.integer.IntDomainVar;
import choco.kernel.solver.variables.set.SetVar;
import gnu.trove.list.array.TIntArrayList;
import gnu.trove.map.hash.TObjectIntHashMap;
import org.slf4j.Logger;
import org.slf4j.LoggerFactory;

import java.lang.reflect.Field;
import java.util.*;


/**
 * Default implementation of {@link ReconfigurationProblem}.
 *
 * @author Fabien Hermenier
 */
public class DefaultReconfigurationProblem implements ReconfigurationProblem {

    private final Logger logger = LoggerFactory.getLogger("ChocoRP");

    private boolean useLabels = false;

    /**
     * The maximum duration of a plan in seconds: One hour.
     */
    public static final int DEFAULT_MAX_TIME = 3600;

    private Model model;

    private CPSolver solver;

    private Set<UUID> ready;
    private Set<UUID> runnings;
    private Set<UUID> sleepings;
    private Set<UUID> killed;

    private Set<UUID> manageable;

    private UUID[] vms;
    private TObjectIntHashMap<UUID> revVMs;

    private UUID[] nodes;
    private TObjectIntHashMap<UUID> revNodes;

    private IntDomainVar start;
    private IntDomainVar end;

    private VMActionModel[] vmActions;
    private NodeActionModel[] nodeActions;

    private DurationEvaluators durEval;

    private Map<String, ResourceMapping> resources;

    private IntDomainVar[] vmsCountOnNodes;

    private SliceSchedulerBuilder taskSchedBuilder;

    private AliasedCumulativesBuilder cumulativesBuilder;

    private ObjectiveAlterer objAlterer = null;

    /**
     * Make a new RP where the next state for every VM is indicated.
     * If the state for a VM is omitted, it is considered as unchanged
     * {@link DefaultReconfigurationProblemBuilder} can be used to simplify the instantiation process
     *
     * @param m          the initial model
     * @param dEval      to evaluate the duration of every action
     * @param ready      the VMs that must be in the ready state
     * @param running    the VMs that must be in the running state
     * @param sleeeping  the VMs that must be in the sleeping state
     * @param manageable the VMs that can be managed by the solver
     * @param label      {@code true} to label the variables (for debugging purpose)
     * @param killed     the VMs that must be killed
     * @throws SolverException if an error occurred
     */
    public DefaultReconfigurationProblem(Model m,
                                         DurationEvaluators dEval,
                                         Set<UUID> ready,
                                         Set<UUID> running,
                                         Set<UUID> sleeeping,
                                         Set<UUID> killed,
                                         Set<UUID> manageable,
                                         boolean label
    ) throws SolverException {
        this.ready = new HashSet<UUID>(ready);
        this.runnings = new HashSet<UUID>(running);
        this.sleepings = new HashSet<UUID>(sleeeping);
        this.killed = new HashSet<UUID>(killed);
        this.manageable = new HashSet<UUID>(manageable);
        this.useLabels = label;
        model = m;
        durEval = dEval;

        solver = new CPSolver();
        start = solver.makeConstantIntVar("RP.start", 0);
        end = solver.createBoundIntVar("RP.end", 0, DEFAULT_MAX_TIME);

        solver.post(solver.geq(end, start));

        fillElements();

        makeCardinalities();

        makeNodeActionModels();
        makeVMActionModels();

        makeResources();

        linkCardinatiesWithSlices();

        taskSchedBuilder = new SliceSchedulerBuilder(this);
        cumulativesBuilder = new AliasedCumulativesBuilder(this);
    }

    @Override
    public ReconfigurationPlan solve(int timeLimit, boolean optimize) throws SolverException {

        if (!maintainResourceUsage()) {
            return null;
        }

        addContinuousResourceCapacities();

        solver.post(taskSchedBuilder.build());

        for (AliasedCumulatives cstr : cumulativesBuilder.getConstraints()) {
            solver.post(cstr);
        }

        //Let's rock
        if (timeLimit > 0) {
            solver.setTimeLimit(timeLimit);
        }

        solver.getConfiguration().putBoolean(choco.kernel.solver.Configuration.STOP_AT_FIRST_SOLUTION, !optimize);
        solver.getConfiguration().putInt(Configuration.SOLUTION_POOL_CAPACITY, Integer.MAX_VALUE);
        solver.generateSearchStrategy();

        //Instantiate the VM usage to its LB.
        for (ResourceMapping rcm : getResourceMappings()) {
            for (IntDomainVar v : rcm.getVMsAllocation()) {
                try {
                    v.setVal(v.getInf());
                } catch (ContradictionException e) {
                    getLogger().error("Unable to set the VM '{}' consumption to '{}'", rcm.getIdentifier(), v.getInf());
                    return null;
                }
            }
        }

        //Just in case, a default search heuristic for free variables
        IntDomainVar[] foo = new IntDomainVar[solver.getNbIntVars()];
        SetVar[] bar = new SetVar[solver.getNbSetVars()];

        for (int i = 0; i < foo.length; i++) {
            foo[i] = solver.getIntVarQuick(i);
        }

        for (int i = 0; i < bar.length; i++) {
            bar[i] = solver.getSetVarQuick(i);
        }

        solver.addGoal(new AssignVar(new StaticVarOrder(solver, foo), new MinVal()));
        solver.addGoal(new AssignVar(new StaticSetVarOrder(solver, bar), new MinVal()));

<<<<<<< HEAD
        //Let's rock
        if (timeLimit > 0) {
            solver.setTimeLimit(timeLimit);
        }
        solver.setFirstSolution(!optimize);

        if (objAlterer == null) {
            solver.launch();
        } else if (optimize) {
            launchWithAlterer();
        }
=======
        solver.launch();
>>>>>>> 47f1be14
        if (Boolean.FALSE == solver.isFeasible()) {
            return null;
        } else if (solver.isFeasible() == null) {
            throw new SolverException(model, "Unable to state about the problem feasibility");
        }

        DefaultReconfigurationPlan plan = new DefaultReconfigurationPlan(model);
        for (ActionModel action : nodeActions) {
            action.insertActions(plan);
        }
        for (ActionModel action : vmActions) {
            action.insertActions(plan);
        }

        assert plan.isApplyable();
        assert checkConsistency(plan);
        return plan;
    }

    /**
     * Launch the solver with a known ObjectiveAlterer.
     * Each time a solution has been computed, the alterer is called to set a new bound for the objective
     *
     * @return {@code true} iff the injection was successful.
     */
    private boolean launchWithAlterer() {
        BranchAndBound bb = (BranchAndBound) solver.getSearchStrategy();
        MinIntObjManager obj = (MinIntObjManager) bb.getObjectiveManager();
        Field f;
        try {
            f = IntObjectiveManager.class.getDeclaredField("targetBound");
            f.setAccessible(true);
        } catch (Exception e) {
            logger.error("Unable to inject the alterer: ", e);
            return false;
        }

        solver.launch();
        Solution s = solver.getSearchStrategy().getSolutionPool().getBestSolution();
        if (solver.isFeasible() == Boolean.TRUE) {
            do {
                int objVal = solver.getObjectiveValue().intValue();
                int newBound = objAlterer.newBound(objVal);
                try {
                    f.set(obj, newBound);
                } catch (Exception e) {
                    logger.error("Unable to set the new target bound {} for the objective {}:", newBound, solver.getObjective().getName(), e);
                    return false;
                }
            } while (solver.nextSolution() == Boolean.TRUE);
        }
        solver.worldPopUntil(solver.getSearchStrategy().baseWorld);
        solver.restoreSolution(s);
        return true;
    }

    /**
     * Set the VM resource usage for the result, to its current usage.
     */
    private boolean maintainResourceUsage() {
        for (ResourceMapping rcm : getResourceMappings()) {
            for (UUID vm : getSourceModel().getMapping().getAllVMs()) {
                int vmId = getVM(vm);
                if (rcm.getVMsAllocation()[vmId].getInf() < 0) {
                    int prevUsage = rcm.getSourceResource().get(vm);
                    try {
                        rcm.getVMsAllocation()[vmId].setInf(prevUsage);
                    } catch (ContradictionException e) {
                        getLogger().error("Unable to set the minimal '{}' usage for '{}' to its current usage ({})",
                                rcm.getIdentifier(), vm, prevUsage);
                        return false;
                    }
                }
            }
        }
        return true;
    }

    private void addContinuousResourceCapacities() {
        TIntArrayList cUse = new TIntArrayList();
        List<IntDomainVar> iUse = new ArrayList<IntDomainVar>();
        for (int j = 0; j < getVMs().length; j++) {
            VMActionModel a = vmActions[j];
            if (a.getDSlice() != null) {
                iUse.add(solver.makeConstantIntVar(1));
            }
            if (a.getCSlice() != null) {
                cUse.add(1);
            }
        }

        taskSchedBuilder.add(getNbRunningVMs(),
                cUse.toArray(),
                iUse.toArray(new IntDomainVar[iUse.size()]));
    }

    /**
     * Create the {@link ResourceMapping} from the {@link ShareableResource}.
     *
     * @throws SolverException if an error occurred
     */
    private void makeResources() throws SolverException {
        resources = new HashMap<String, ResourceMapping>(model.getResources().size());
        for (ShareableResource rc : model.getResources()) {
            ResourceMapping rm = new ResourceMapping(this, rc);
            resources.put(rm.getIdentifier(), rm);
        }
    }

    /**
     * Create the cardinalities variables.
     *
     * @throws SolverException if an error occurred
     */
    private void makeCardinalities() throws SolverException {
        vmsCountOnNodes = new IntDomainVar[nodes.length];
        int nbVMs = vms.length;
        for (int i = 0; i < vmsCountOnNodes.length; i++) {
            vmsCountOnNodes[i] = solver.createBoundIntVar(makeVarLabel("nbVMsOn('" + getNode(i) + "')"), 0, nbVMs);
        }
    }

    private void linkCardinatiesWithSlices() throws SolverException {
        IntDomainVar[] ds = SliceUtils.extractHosters(ActionModelUtils.getDSlices(vmActions));
        IntDomainVar[] usages = new IntDomainVar[ds.length];
        for (int i = 0; i < ds.length; i++) {
            usages[i] = solver.makeConstantIntVar(1);
        }
        solver.post(new BinPacking(solver.getEnvironment(), vmsCountOnNodes, usages, ds));
    }

    private void fillElements() throws SolverException {

        Set<UUID> allVMs = new HashSet<UUID>(model.getMapping().getAllVMs());
        allVMs.addAll(ready); //The only VMs that may not appear in the mapping

        vms = new UUID[allVMs.size()];
        revVMs = new TObjectIntHashMap<UUID>(allVMs.size(), 0.5f, -1); //0.5f is the default load factor

        int i = 0;
        for (UUID vm : allVMs) {
            vms[i] = vm;
            revVMs.put(vm, i++);
        }

        nodes = new UUID[model.getMapping().getAllNodes().size()];
        revNodes = new TObjectIntHashMap<UUID>(nodes.length, 0.5f, -1);
        i = 0;
        for (UUID nId : model.getMapping().getAllNodes()) {
            nodes[i] = nId;
            revNodes.put(nId, i++);
        }
    }

    private void makeVMActionModels() throws SolverException {
        Mapping map = model.getMapping();
        vmActions = new VMActionModel[vms.length];
        for (int i = 0; i < vms.length; i++) {
            UUID vmId = vms[i];
            if (runnings.contains(vmId)) {
                if (map.getSleepingVMs().contains(vmId)) {
                    vmActions[i] = new ResumeVMModel(this, vmId);
                } else if (map.getRunningVMs().contains(vmId)) {
                    if (manageable.contains(vmId)) {
                        vmActions[i] = new RelocatableVMModel(this, vmId);
                    } else {
                        vmActions[i] = new StayRunningVMModel(this, vmId);
                    }
                } else if (map.getReadyVMs().contains(vmId)) {
                    vmActions[i] = new BootVMModel(this, vmId);
                } else {
                    throw new SolverException(model, "Unable to set VM '" + vmId + "' running: not ready");
                }
            }
            if (ready.contains(vmId)) {
                if (vmActions[i] != null) {
                    throw new SolverException(model, "Next state for VM '" + vmId + "' is ambiguous");
                } else if (!map.getAllVMs().contains(vmId)) {
                    vmActions[i] = new ForgeVMModel(this, vmId);
                } else if (map.getReadyVMs().contains(vmId)) {
                    vmActions[i] = new StayAwayVMModel(this, vmId);
                } else if (map.getRunningVMs().contains(vmId)) {
                    vmActions[i] = new ShutdownVMModel(this, vmId);
                } else {
                    throw new SolverException(model, "Unable to set VM '" + vmId + "' ready: not in the 'running' state or already forged");
                }
            }
            if (sleepings.contains(vmId)) {
                if (vmActions[i] != null) {
                    throw new SolverException(model, "Next state for VM '" + vmId + "' is ambiguous");
                } else if (map.getRunningVMs().contains(vmId)) {
                    vmActions[i] = new SuspendVMModel(this, vmId);
                } else if (map.getSleepingVMs().contains(vmId)) {
                    vmActions[i] = new StayAwayVMModel(this, vmId);
                } else {
                    throw new SolverException(model, "Unable to set VM '" + vmId + "' sleeping: should be running");
                }
            }
            if (killed.contains(vmId)) {
                if (vmActions[i] != null) {
                    throw new SolverException(model, "Next state for VM '" + vmId + "' is ambiguous");
                } else if (map.containsVM(vmId)) {
                    vmActions[i] = new KillVMActionModel(this, vmId);
                } else {
                    throw new SolverException(model, "Unable to kill VM '" + vmId + "': unknown");
                }
            }
            if (vmActions[i] == null) {
                //Next state is undefined, keep the current state
                //Need to update runnings, sleeping and waitings accordingly
                if (map.getRunningVMs().contains(vmId)) {
                    runnings.add(vmId);
                    if (manageable.contains(vmId)) {
                        vmActions[i] = new RelocatableVMModel(this, vmId);
                    } else {
                        vmActions[i] = new StayRunningVMModel(this, vmId);
                    }
                } else if (map.getReadyVMs().contains(vmId)) {
                    ready.add(vmId);
                    vmActions[i] = new StayAwayVMModel(this, vmId);
                } else if (map.getSleepingVMs().contains(vmId)) {
                    sleepings.add(vmId);
                    vmActions[i] = new StayAwayVMModel(this, vmId);
                } else {
                    throw new SolverException(model, "Unable to infer the next state of VM '" + vmId + "'");
                }
            }
        }
    }

    private void makeNodeActionModels() throws SolverException {

        Mapping m = model.getMapping();
        nodeActions = new NodeActionModel[nodes.length];
        for (int i = 0; i < nodes.length; i++) {
            UUID nId = nodes[i];
            if (m.getOfflineNodes().contains(nId)) {
                nodeActions[i] = new BootableNodeModel(this, nId);
            }
            if (m.getOnlineNodes().contains(nId)) {
                if (nodeActions[i] != null) {
                    throw new SolverException(model, "Next state for node '" + nId + "' is ambiguous");
                }
                nodeActions[i] = new ShutdownableNodeModel(this, nId);
            }
        }
    }

    @Override
    public int getCurrentVMLocation(int vmIdx) {
        UUID id = getVM(vmIdx);
        if (id == null) {
            return -1;
        }
        UUID nodeId = model.getMapping().getVMLocation(id);
        return nodeId == null ? -1 : getNode(nodeId);
    }

    @Override
    public UUID[] getNodes() {
        return nodes;
    }

    @Override
    public UUID[] getVMs() {
        return vms;
    }

    @Override
    public Model getSourceModel() {
        return model;
    }

    @Override
    public Set<UUID> getFutureRunningVMs() {
        return runnings;
    }

    @Override
    public Set<UUID> getFutureReadyVMs() {
        return ready;
    }

    @Override
    public Set<UUID> getFutureSleepingVMs() {
        return sleepings;
    }

    @Override
    public Set<UUID> getFutureKilledVMs() {
        return killed;
    }

    @Override
    public IntDomainVar getStart() {
        return start;
    }

    @Override
    public IntDomainVar getEnd() {
        return end;
    }

    @Override
    public int getVM(UUID vm) {
        return revVMs.get(vm);
    }

    @Override
    public UUID getVM(int idx) {
        return vms[idx];
    }

    @Override
    public int getNode(UUID n) {
        return revNodes.get(n);
    }

    @Override
    public UUID getNode(int idx) {
        return nodes[idx];
    }

    @Override
    public VMActionModel[] getVMActions() {
        return vmActions;
    }

    @Override
    public VMActionModel[] getVMActions(Set<UUID> id) {
        return vmActions;
    }

    @Override
    public VMActionModel getVMAction(UUID id) {
        int idx = getVM(id);
        return idx < 0 ? null : vmActions[idx];
    }

    @Override
    public NodeActionModel getNodeAction(UUID id) {
        int idx = getNode(id);
        return idx < 0 ? null : nodeActions[idx];
    }

    @Override
    public NodeActionModel[] getNodeActions() {
        return nodeActions;
    }

    @Override
    public DurationEvaluators getDurationEvaluators() {
        return durEval;
    }

    @Override
    public void insertAllocateAction(ReconfigurationPlan plan, UUID vm, UUID node, int st, int ed) {
        for (Map.Entry<String, ResourceMapping> e : resources.entrySet()) {
            ResourceMapping rcm = e.getValue();
            String rcId = e.getKey();
            int prev = rcm.getSourceResource().get(vm);
            int now = rcm.getVMsAllocation()[getVM(vm)].getInf();
            if (prev != now) {
                Allocate a = new Allocate(vm, node, rcId, now, st, ed);
                plan.add(a);
            }
        }
    }

    @Override
    public void insertNotifyAllocations(Action a, UUID vm, Action.Hook k) {
        for (Map.Entry<String, ResourceMapping> e : resources.entrySet()) {
            ResourceMapping rcm = e.getValue();
            String rcId = e.getKey();
            int prev = rcm.getSourceResource().get(vm);
            int now = rcm.getVMsAllocation()[getVM(vm)].getInf();
            if (prev != now) {
                a.addEvent(k, new AllocateEvent(vm, rcId, now));
            }
        }
    }

    private boolean checkConsistency(ReconfigurationPlan p) {
        if (p.getDuration() != end.getVal()) {
            logger.error("The plan effective duration ({}) and the computed duration ({}) mismatch", p.getDuration(), end.getVal());
            return false;
        }
        return true;
    }

    @Override
    public IntDomainVar[] getNbRunningVMs() {
        return vmsCountOnNodes;
    }

    @Override
    public ResourceMapping getResourceMapping(String id) {
        return resources.get(id);
    }

    @Override
    public Collection<ResourceMapping> getResourceMappings() {
        return resources.values();
    }

    @Override
    public CPSolver getSolver() {
        return solver;
    }

    @Override
    public SliceSchedulerBuilder getTaskSchedulerBuilder() {
        return taskSchedBuilder;
    }

    @Override
    public AliasedCumulativesBuilder getAliasedCumulativesBuilder() {
        return cumulativesBuilder;
    }

    @Override
    public IntDomainVar makeHostVariable(String n) {
        return solver.createEnumIntVar(useLabels ? n : "", 0, nodes.length - 1);
    }

    @Override
    public IntDomainVar makeCurrentHost(String n, UUID vmId) throws SolverException {
        int idx = getVM(vmId);
        if (idx < 0) {
            throw new SolverException(model, "Unknown VM '" + vmId + "'");
        }
        return makeCurrentNode(useLabels ? n : "", model.getMapping().getVMLocation(vmId));
    }

    @Override
    public IntDomainVar makeCurrentNode(String n, UUID nId) throws SolverException {
        int idx = getNode(nId);
        if (idx < 0) {
            throw new SolverException(model, "Unknown node '" + nId + "'");
        }
        return solver.makeConstantIntVar(useLabels ? n : "", idx);
    }

    @Override
    public IntDomainVar makeDuration(String n) {
        return solver.createBoundIntVar(useLabels ? n : "", 0, end.getSup());
    }

    @Override
    public IntDomainVar makeDuration(String n, int lb, int ub) throws SolverException {
        if (lb < 0 || ub < lb) {
            throw new SolverException(model, "Unable to create duration '" + n + "': invalid bounds");
        }
        return solver.createBoundIntVar(useLabels ? n : "", lb, ub < end.getSup() ? ub : end.getSup());
    }

    @Override
    public String makeVarLabel(String lbl) {
        return useLabels ? lbl : "";
    }

    @Override
    public boolean isVarLabelling() {
        return useLabels;
    }

    @Override
    public Set<UUID> getManageableVMs() {
        return manageable;
    }

    @Override
    public Logger getLogger() {
        return logger;
    }

    @Override
    public ObjectiveAlterer getObjectiveAlterer() {
        return objAlterer;
    }

    @Override
    public void setObjectiveAlterer(ObjectiveAlterer a) {
        objAlterer = a;
    }
}<|MERGE_RESOLUTION|>--- conflicted
+++ resolved
@@ -32,21 +32,13 @@
 import btrplace.solver.choco.chocoUtil.AliasedCumulativesBuilder;
 import btrplace.solver.choco.chocoUtil.BinPacking;
 import choco.cp.solver.CPSolver;
-import choco.cp.solver.search.BranchAndBound;
 import choco.cp.solver.search.integer.branching.AssignVar;
-import choco.cp.solver.search.integer.objective.IntObjectiveManager;
-import choco.cp.solver.search.integer.objective.MinIntObjManager;
 import choco.cp.solver.search.integer.valselector.MinVal;
 import choco.cp.solver.search.integer.varselector.StaticVarOrder;
 import choco.cp.solver.search.set.StaticSetVarOrder;
-import choco.kernel.solver.Configuration;
 import choco.kernel.solver.ContradictionException;
-<<<<<<< HEAD
-import choco.kernel.solver.Solution;
 import choco.kernel.solver.search.ISolutionPool;
 import choco.kernel.solver.search.SolutionPoolFactory;
-=======
->>>>>>> 47f1be14
 import choco.kernel.solver.variables.integer.IntDomainVar;
 import choco.kernel.solver.variables.set.SetVar;
 import gnu.trove.list.array.TIntArrayList;
@@ -54,7 +46,6 @@
 import org.slf4j.Logger;
 import org.slf4j.LoggerFactory;
 
-import java.lang.reflect.Field;
 import java.util.*;
 
 
@@ -106,8 +97,6 @@
     private SliceSchedulerBuilder taskSchedBuilder;
 
     private AliasedCumulativesBuilder cumulativesBuilder;
-
-    private ObjectiveAlterer objAlterer = null;
 
     /**
      * Make a new RP where the next state for every VM is indicated.
@@ -178,14 +167,9 @@
             solver.post(cstr);
         }
 
-        //Let's rock
-        if (timeLimit > 0) {
-            solver.setTimeLimit(timeLimit);
-        }
-
-        solver.getConfiguration().putBoolean(choco.kernel.solver.Configuration.STOP_AT_FIRST_SOLUTION, !optimize);
-        solver.getConfiguration().putInt(Configuration.SOLUTION_POOL_CAPACITY, Integer.MAX_VALUE);
         solver.generateSearchStrategy();
+        ISolutionPool sp = SolutionPoolFactory.makeInfiniteSolutionPool(solver.getSearchStrategy());
+        solver.getSearchStrategy().setSolutionPool(sp);
 
         //Instantiate the VM usage to its LB.
         for (ResourceMapping rcm : getResourceMappings()) {
@@ -193,7 +177,7 @@
                 try {
                     v.setVal(v.getInf());
                 } catch (ContradictionException e) {
-                    getLogger().error("Unable to set the VM '{}' consumption to '{}'", rcm.getIdentifier(), v.getInf());
+                    getLogger().error("Unable to set the VM '{}' consumption to {}", rcm.getIdentifier(), v.getInf());
                     return null;
                 }
             }
@@ -214,21 +198,13 @@
         solver.addGoal(new AssignVar(new StaticVarOrder(solver, foo), new MinVal()));
         solver.addGoal(new AssignVar(new StaticSetVarOrder(solver, bar), new MinVal()));
 
-<<<<<<< HEAD
         //Let's rock
         if (timeLimit > 0) {
             solver.setTimeLimit(timeLimit);
         }
         solver.setFirstSolution(!optimize);
 
-        if (objAlterer == null) {
-            solver.launch();
-        } else if (optimize) {
-            launchWithAlterer();
-        }
-=======
         solver.launch();
->>>>>>> 47f1be14
         if (Boolean.FALSE == solver.isFeasible()) {
             return null;
         } else if (solver.isFeasible() == null) {
@@ -246,43 +222,6 @@
         assert plan.isApplyable();
         assert checkConsistency(plan);
         return plan;
-    }
-
-    /**
-     * Launch the solver with a known ObjectiveAlterer.
-     * Each time a solution has been computed, the alterer is called to set a new bound for the objective
-     *
-     * @return {@code true} iff the injection was successful.
-     */
-    private boolean launchWithAlterer() {
-        BranchAndBound bb = (BranchAndBound) solver.getSearchStrategy();
-        MinIntObjManager obj = (MinIntObjManager) bb.getObjectiveManager();
-        Field f;
-        try {
-            f = IntObjectiveManager.class.getDeclaredField("targetBound");
-            f.setAccessible(true);
-        } catch (Exception e) {
-            logger.error("Unable to inject the alterer: ", e);
-            return false;
-        }
-
-        solver.launch();
-        Solution s = solver.getSearchStrategy().getSolutionPool().getBestSolution();
-        if (solver.isFeasible() == Boolean.TRUE) {
-            do {
-                int objVal = solver.getObjectiveValue().intValue();
-                int newBound = objAlterer.newBound(objVal);
-                try {
-                    f.set(obj, newBound);
-                } catch (Exception e) {
-                    logger.error("Unable to set the new target bound {} for the objective {}:", newBound, solver.getObjective().getName(), e);
-                    return false;
-                }
-            } while (solver.nextSolution() == Boolean.TRUE);
-        }
-        solver.worldPopUntil(solver.getSearchStrategy().baseWorld);
-        solver.restoreSolution(s);
-        return true;
     }
 
     /**
@@ -704,14 +643,4 @@
     public Logger getLogger() {
         return logger;
     }
-
-    @Override
-    public ObjectiveAlterer getObjectiveAlterer() {
-        return objAlterer;
-    }
-
-    @Override
-    public void setObjectiveAlterer(ObjectiveAlterer a) {
-        objAlterer = a;
-    }
 }